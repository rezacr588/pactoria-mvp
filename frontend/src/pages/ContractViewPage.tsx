import { useEffect, useState, useRef, useCallback } from 'react';
import { useParams, Link, useNavigate } from 'react-router-dom';
import { useContracts } from '../hooks';
import {
  ArrowLeftIcon,
  PencilIcon,
  ArrowDownTrayIcon as DownloadIcon,
  ShareIcon,
  CheckCircleIcon,
  ExclamationTriangleIcon,
  ClockIcon,
  DocumentIcon,
  UserIcon,
  CalendarIcon,
  ShieldCheckIcon,
  ChartBarIcon,
  ChevronDownIcon,
} from '@heroicons/react/24/outline';
import { Menu, Transition } from '@headlessui/react';
import { Fragment } from 'react';

function getComplianceColor(score: number) {
  if (score >= 90) return 'text-green-600 bg-green-100';
  if (score >= 80) return 'text-yellow-600 bg-yellow-100';
  return 'text-red-600 bg-red-100';
}

function getRiskColor(score: number) {
  if (score <= 30) return 'text-green-600 bg-green-100 border-green-200';
  if (score <= 60) return 'text-yellow-600 bg-yellow-100 border-yellow-200';
  return 'text-red-600 bg-red-100 border-red-200';
}

function getRiskLevel(score: number) {
  if (score <= 30) return 'Low';
  if (score <= 60) return 'Medium';
  return 'High';
}

const statusConfig = {
  draft: { color: 'text-gray-600', bgColor: 'bg-gray-100', icon: DocumentIcon },
  review: { color: 'text-yellow-600', bgColor: 'bg-yellow-100', icon: ClockIcon },
  approved: { color: 'text-blue-600', bgColor: 'bg-blue-100', icon: CheckCircleIcon },
  signed: { color: 'text-green-600', bgColor: 'bg-green-100', icon: CheckCircleIcon },
  active: { color: 'text-green-600', bgColor: 'bg-green-100', icon: CheckCircleIcon },
  expired: { color: 'text-red-600', bgColor: 'bg-red-100', icon: ExclamationTriangleIcon },
  terminated: { color: 'text-red-600', bgColor: 'bg-red-100', icon: ExclamationTriangleIcon },
};

function classNames(...classes: string[]) {
  return classes.filter(Boolean).join(' ');
}

export default function ContractViewPage() {
  const { id } = useParams<{ id: string }>();
  const navigate = useNavigate();
  const { selectedContract, isLoading, error, fetchContract, generateContent, analyzeCompliance, clearError } = useContracts();
  const [activeTab, setActiveTab] = useState('overview');
  const [isGenerating, setIsGenerating] = useState(false);
  const [isAnalyzing, setIsAnalyzing] = useState(false);

  // Use ref to store fetchContract to avoid infinite loop
  const fetchContractRef = useRef(fetchContract);
  fetchContractRef.current = fetchContract;

  useEffect(() => {
    if (id) {
      fetchContractRef.current(id);
    }
  }, [id, fetchContractRef]);

  // Export functionality - define before any conditional returns
  const handleExport = useCallback(async (format: 'pdf' | 'docx' | 'txt') => {
    try {
      const content = selectedContract?.final_content || selectedContract?.generated_content || 'No content available';
      const title = selectedContract?.title || 'Contract';
      
      if (format === 'txt') {
        // Simple text export
        const blob = new Blob([content], { type: 'text/plain' });
        const url = URL.createObjectURL(blob);
        const a = document.createElement('a');
        a.href = url;
        a.download = `${title}.txt`;
        document.body.appendChild(a);
        a.click();
        document.body.removeChild(a);
        URL.revokeObjectURL(url);
      } else {
        // For PDF and DOCX, we would typically call a backend endpoint
        // For now, we'll show a notification that the feature is coming soon
        alert(`${format.toUpperCase()} export feature is coming soon!`);
      }
    } catch (error) {
      console.error('Export failed:', error);
      alert('Export failed. Please try again.');
    }
  }, [selectedContract?.final_content, selectedContract?.generated_content, selectedContract?.title]);

  // Use selectedContract from the hook or create a default object
  const contract = selectedContract || {
    id: id || '',
    title: 'Loading...',
    contract_type: 'unknown',
    status: 'draft',
    currency: 'USD',
    version: 1,
    is_current_version: true,
    company_id: '',
    created_by: '',
    created_at: new Date().toISOString(),
    client_name: '',
    client_email: '',
    supplier_name: '',
    contract_value: 0,
    start_date: '',
    end_date: '',
    parties: [],
    deadlines: [],
    tags: [],
    complianceScore: 0,
    riskAssessment: {
      overall: 0,
      factors: [],
      recommendations: [],
      lastUpdated: new Date()
    }
  };

<<<<<<< HEAD
  // Handle export functionality - moved after contract definition
  const handleExport = useCallback(async (format: 'pdf' | 'docx' | 'txt') => {
    if (!contract.id) return;
    
    try {
      // For now, we'll create a simple text export
      const content = contract.final_content || contract.generated_content || 'No content available';
      const blob = new Blob([content], { type: 'text/plain' });
      const url = URL.createObjectURL(blob);
      const a = document.createElement('a');
      a.href = url;
      a.download = `${contract.title || 'contract'}.${format === 'docx' ? 'txt' : format}`;
      document.body.appendChild(a);
      a.click();
      document.body.removeChild(a);
      URL.revokeObjectURL(url);
    } catch (error) {
      console.error('Export failed:', error);
    }
  }, [contract]);
=======
  const statusInfo = statusConfig[contract.status as keyof typeof statusConfig] || statusConfig.draft;
  const StatusIcon = statusInfo.icon;
  const riskLevel = contract.riskAssessment ? getRiskLevel(contract.riskAssessment.overall || 0) : 'Low';

  const tabs = [
    { id: 'overview', name: 'Overview' },
    { id: 'compliance', name: 'Compliance' },
    { id: 'risk', name: 'Risk Assessment' },
    { id: 'history', name: 'History' },
  ];
>>>>>>> d9cb87c6

  // Show loading state when still loading
  if (isLoading && !selectedContract) {
    return (
      <div className="min-h-screen bg-gray-50 flex items-center justify-center">
        <div className="text-center">
          <div className="animate-spin rounded-full h-12 w-12 border-b-2 border-indigo-600 mx-auto"></div>
          <p className="mt-4 text-gray-600">Loading contract...</p>
        </div>
      </div>
    );
  }

  // Show error state when there's an error and no contract
  if (error && !selectedContract) {
    return (
      <div className="min-h-screen bg-gray-50 flex items-center justify-center">
        <div className="text-center">
          <div className="bg-red-50 border border-red-200 rounded-lg p-6 max-w-md mx-auto">
            <ExclamationTriangleIcon className="h-12 w-12 text-red-600 mx-auto mb-4" />
            <h3 className="text-lg font-medium text-gray-900 mb-2">Contract Not Found</h3>
            <p className="text-gray-600 mb-4">{error}</p>
            <div className="flex space-x-3 justify-center">
              <Link
                to="/contracts"
                className="inline-flex items-center px-4 py-2 border border-transparent text-sm font-medium rounded-md text-white bg-indigo-600 hover:bg-indigo-700"
              >
                <ArrowLeftIcon className="h-4 w-4 mr-2" />
                Back to Contracts
              </Link>
              <button
                onClick={() => {
                  clearError();
                  if (id) fetchContract(id);
                }}
                className="inline-flex items-center px-4 py-2 border border-gray-300 text-sm font-medium rounded-md text-gray-700 bg-white hover:bg-gray-50"
              >
                Try Again
              </button>
            </div>
          </div>
        </div>
      </div>
    );
  }

  return (
    <div className="px-4 sm:px-6 lg:px-8">
      {/* Header */}
      <div className="mb-8">
        <div className="flex items-center space-x-4 mb-4">
          <Link
            to="/contracts"
            className="flex items-center text-gray-500 hover:text-gray-700"
          >
            <ArrowLeftIcon className="h-5 w-5 mr-1" />
            Back to Contracts
          </Link>
        </div>
        
        <div className="flex flex-col sm:flex-row sm:items-center sm:justify-between">
          <div className="flex-1 min-w-0">
            <div className="flex items-center space-x-3">
<<<<<<< HEAD
              <h1 className="text-3xl font-bold text-gray-900 truncate">{contract.title || contract.name || 'Loading...'}</h1>
=======
              <h1 className="text-3xl font-bold text-gray-900 truncate">{contract.title || contract.name || 'Untitled Contract'}</h1>
>>>>>>> d9cb87c6
              <span className={classNames(
                statusInfo.color,
                statusInfo.bgColor,
                'inline-flex items-center px-3 py-1 rounded-full text-sm font-medium'
              )}>
                <StatusIcon className="h-4 w-4 mr-1" />
                {contract.status.charAt(0).toUpperCase() + contract.status.slice(1)}
              </span>
            </div>
            <div className="mt-2 flex items-center text-sm text-gray-500 space-x-4">
<<<<<<< HEAD
              <span>{contract.contract_type || (contract.type as any)?.name || contract.type || 'Unknown'}</span>
              <span>•</span>
              <span>Version {contract.version}</span>
              <span>•</span>
              <span>Updated {contract.updated_at ? new Date(contract.updated_at).toLocaleDateString() : (contract.updatedAt ? new Date(contract.updatedAt).toLocaleDateString() : 'Unknown')}</span>
=======
              <span>{(contract.type as any)?.name || contract.contract_type || contract.type || 'Unknown'}</span>
              <span>•</span>
              <span>Version {contract.version}</span>
              <span>•</span>
              <span>Updated {contract.updated_at || contract.updatedAt ? new Date(contract.updated_at || contract.updatedAt).toLocaleDateString() : contract.created_at ? new Date(contract.created_at).toLocaleDateString() : 'Unknown'}</span>
>>>>>>> d9cb87c6
            </div>
          </div>
          
          <div className="mt-4 sm:mt-0 flex space-x-3">
            <button className="btn-secondary">
              <ShareIcon className="h-4 w-4 mr-2" />
              Share
            </button>
            
            {/* Export Dropdown */}
            <Menu as="div" className="relative inline-block text-left">
              <Menu.Button className="btn-secondary">
                <DownloadIcon className="h-4 w-4 mr-2" />
                Export
                <ChevronDownIcon className="h-4 w-4 ml-2" />
              </Menu.Button>
              <Transition
                as={Fragment}
                enter="transition ease-out duration-100"
                enterFrom="transform opacity-0 scale-95"
                enterTo="transform opacity-100 scale-100"
                leave="transition ease-in duration-75"
                leaveFrom="transform opacity-100 scale-100"
                leaveTo="transform opacity-0 scale-95"
              >
                <Menu.Items className="absolute right-0 z-10 mt-2 w-48 origin-top-right rounded-md bg-white shadow-lg ring-1 ring-black ring-opacity-5 focus:outline-none">
                  <div className="py-1">
                    <Menu.Item>
                      {({ active }) => (
                        <button
                          onClick={() => handleExport('pdf')}
                          className={classNames(
                            active ? 'bg-gray-100 text-gray-900' : 'text-gray-700',
                            'flex items-center w-full text-left px-4 py-2 text-sm'
                          )}
                        >
                          <DocumentIcon className="h-4 w-4 mr-3 text-red-500" />
                          Export as PDF
                        </button>
                      )}
                    </Menu.Item>
                    <Menu.Item>
                      {({ active }) => (
                        <button
                          onClick={() => handleExport('docx')}
                          className={classNames(
                            active ? 'bg-gray-100 text-gray-900' : 'text-gray-700',
                            'flex items-center w-full text-left px-4 py-2 text-sm'
                          )}
                        >
                          <DocumentIcon className="h-4 w-4 mr-3 text-blue-500" />
                          Export as Word
                        </button>
                      )}
                    </Menu.Item>
                    <Menu.Item>
                      {({ active }) => (
                        <button
                          onClick={() => handleExport('txt')}
                          className={classNames(
                            active ? 'bg-gray-100 text-gray-900' : 'text-gray-700',
                            'flex items-center w-full text-left px-4 py-2 text-sm'
                          )}
                        >
                          <DocumentIcon className="h-4 w-4 mr-3 text-gray-500" />
                          Export as Text
                        </button>
                      )}
                    </Menu.Item>
                  </div>
                </Menu.Items>
              </Transition>
            </Menu>
            
            <button 
              className="btn-secondary"
              onClick={() => navigate(`/contracts/${id}/edit`)}
            >
              <PencilIcon className="h-4 w-4 mr-2" />
              Edit
            </button>
          </div>
        </div>
      </div>

      {/* Quick Metrics */}
      <div className="grid grid-cols-1 gap-6 sm:grid-cols-2 lg:grid-cols-4 mb-8">
        <div className="bg-white rounded-lg border border-gray-200 p-6">
          <div className="flex items-center">
            <div className="flex-shrink-0">
              <ShieldCheckIcon className="h-8 w-8 text-green-600" />
            </div>
            <div className="ml-4">
              <div className="text-sm font-medium text-gray-500">Compliance Score</div>
              <div className="text-2xl font-bold text-gray-900">{(contract.complianceScore as any)?.overall ?? contract.complianceScore ?? 0}%</div>
            </div>
          </div>
        </div>

        <div className="bg-white rounded-lg border border-gray-200 p-6">
          <div className="flex items-center">
            <div className="flex-shrink-0">
              <ChartBarIcon className="h-8 w-8 text-yellow-600" />
            </div>
            <div className="ml-4">
              <div className="text-sm font-medium text-gray-500">Risk Level</div>
              <div className="text-2xl font-bold text-gray-900">{riskLevel}</div>
            </div>
          </div>
        </div>

        <div className="bg-white rounded-lg border border-gray-200 p-6">
          <div className="flex items-center">
            <div className="flex-shrink-0">
              <UserIcon className="h-8 w-8 text-blue-600" />
            </div>
            <div className="ml-4">
              <div className="text-sm font-medium text-gray-500">Parties</div>
              <div className="text-2xl font-bold text-gray-900">
                {(() => {
                  let count = 0;
                  if (contract.client_name) count++;
                  if (contract.supplier_name) count++;
                  if (contract.parties?.length) count += contract.parties.length;
                  return count;
                })()}
              </div>
            </div>
          </div>
        </div>

        <div className="bg-white rounded-lg border border-gray-200 p-6">
          <div className="flex items-center">
            <div className="flex-shrink-0">
              <CalendarIcon className="h-8 w-8 text-purple-600" />
            </div>
            <div className="ml-4">
              <div className="text-sm font-medium text-gray-500">Deadlines</div>
              <div className="text-2xl font-bold text-gray-900">{contract.deadlines?.length || 0}</div>
            </div>
          </div>
        </div>
      </div>

      {/* Tabs */}
      <div className="border-b border-gray-200 mb-8">
        <nav className="-mb-px flex space-x-8">
          {tabs.map((tab) => (
            <button
              key={tab.id}
              onClick={() => setActiveTab(tab.id)}
              className={classNames(
                activeTab === tab.id
                  ? 'border-primary-500 text-primary-600'
                  : 'border-transparent text-gray-500 hover:text-gray-700 hover:border-gray-300',
                'whitespace-nowrap border-b-2 py-2 px-1 text-sm font-medium'
              )}
            >
              {tab.name}
            </button>
          ))}
        </nav>
      </div>

      {/* Tab Content */}
      <div className="space-y-8">
        {activeTab === 'overview' && (
          <>
            <div className="grid grid-cols-1 gap-8 lg:grid-cols-2">
              {/* Contract Details */}
              <div className="card">
                <h3 className="text-lg font-medium text-gray-900 mb-6">Contract Details</h3>
                <dl className="space-y-4">
                  <div>
                    <dt className="text-sm font-medium text-gray-500">Type</dt>
<<<<<<< HEAD
                    <dd className="mt-1 text-sm text-gray-900">{contract.contract_type || (contract.type as any)?.name || contract.type || 'Unknown'}</dd>
=======
                    <dd className="mt-1 text-sm text-gray-900">{(contract.type as any)?.name || contract.contract_type || contract.type || 'Unknown'}</dd>
>>>>>>> d9cb87c6
                  </div>
                  <div>
                    <dt className="text-sm font-medium text-gray-500">Created</dt>
                    <dd className="mt-1 text-sm text-gray-900">
<<<<<<< HEAD
                      {contract.created_at ? new Date(contract.created_at).toLocaleDateString('en-GB', {
=======
                      {contract.created_at || contract.createdAt ? new Date(contract.created_at || contract.createdAt).toLocaleDateString('en-GB', {
>>>>>>> d9cb87c6
                        day: 'numeric',
                        month: 'long',
                        year: 'numeric'
                      }) : (contract.createdAt ? new Date(contract.createdAt).toLocaleDateString('en-GB', {
                        day: 'numeric',
                        month: 'long',
                        year: 'numeric'
                      }) : 'Unknown')}
                    </dd>
                  </div>
                  {contract.client_name && (
                    <div>
                      <dt className="text-sm font-medium text-gray-500">Client</dt>
                      <dd className="mt-1 text-sm text-gray-900">{contract.client_name}</dd>
                    </div>
                  )}
                  {contract.supplier_name && (
                    <div>
                      <dt className="text-sm font-medium text-gray-500">Supplier</dt>
                      <dd className="mt-1 text-sm text-gray-900">{contract.supplier_name}</dd>
                    </div>
                  )}
                  {contract.contract_value && (
                    <div>
                      <dt className="text-sm font-medium text-gray-500">Contract Value</dt>
                      <dd className="mt-1 text-sm text-gray-900">
                        {new Intl.NumberFormat('en-GB', {
                          style: 'currency',
                          currency: contract.currency || 'GBP'
                        }).format(contract.contract_value)}
                      </dd>
                    </div>
                  )}
                  {(contract.start_date || contract.end_date) && (
                    <div>
                      <dt className="text-sm font-medium text-gray-500">Contract Period</dt>
                      <dd className="mt-1 text-sm text-gray-900">
                        {contract.start_date && new Date(contract.start_date).toLocaleDateString('en-GB')}
                        {contract.start_date && contract.end_date && ' - '}
                        {contract.end_date && new Date(contract.end_date).toLocaleDateString('en-GB')}
                      </dd>
                    </div>
                  )}
                  <div>
                    <dt className="text-sm font-medium text-gray-500">Contract Value</dt>
                    <dd className="mt-1 text-sm text-gray-900">
                      {contract.contract_value ? `${contract.currency || 'GBP'} ${contract.contract_value.toLocaleString()}` : 'Not specified'}
                    </dd>
                  </div>
                  <div>
                    <dt className="text-sm font-medium text-gray-500">Client</dt>
                    <dd className="mt-1 text-sm text-gray-900">{contract.client_name || 'Not specified'}</dd>
                  </div>
                  <div>
                    <dt className="text-sm font-medium text-gray-500">Supplier</dt>
                    <dd className="mt-1 text-sm text-gray-900">{contract.supplier_name || 'Not specified'}</dd>
                  </div>
                  <div>
                    <dt className="text-sm font-medium text-gray-500">Tags</dt>
                    <dd className="mt-1">
                      <div className="flex flex-wrap gap-2">
                        {contract.tags?.map((tag) => (
                          <span
                            key={tag}
                            className="inline-flex items-center px-2.5 py-0.5 rounded-full text-xs font-medium bg-blue-100 text-blue-800"
                          >
                            {tag}
                          </span>
                        )) || <span className="text-sm text-gray-500">No tags</span>}
                      </div>
                    </dd>
                  </div>
                </dl>
              </div>

              {/* Parties */}
              <div className="card">
                <h3 className="text-lg font-medium text-gray-900 mb-6">Contract Parties</h3>
                <div className="space-y-4">
<<<<<<< HEAD
                  {contract.parties && contract.parties.length > 0 ? contract.parties.map((party) => (
                    <div key={party.id} className="flex items-center justify-between p-4 bg-gray-50 rounded-lg">
=======
                  {/* Client Party */}
                  {contract.client_name && (
                    <div className="flex items-center justify-between p-4 bg-gray-50 rounded-lg">
                      <div>
                        <div className="text-sm font-medium text-gray-900">{contract.client_name}</div>
                        {contract.client_email && <div className="text-sm text-gray-500">{contract.client_email}</div>}
                        <div className="text-xs text-gray-500 capitalize">Client</div>
                      </div>
                      <div className="text-right">
                        <span className="inline-flex items-center px-2.5 py-0.5 rounded-full text-xs font-medium bg-blue-100 text-blue-800">
                          Client
                        </span>
                      </div>
                    </div>
                  )}
                  
                  {/* Supplier Party */}
                  {contract.supplier_name && (
                    <div className="flex items-center justify-between p-4 bg-gray-50 rounded-lg">
                      <div>
                        <div className="text-sm font-medium text-gray-900">{contract.supplier_name}</div>
                        <div className="text-xs text-gray-500 capitalize">Supplier</div>
                      </div>
                      <div className="text-right">
                        <span className="inline-flex items-center px-2.5 py-0.5 rounded-full text-xs font-medium bg-green-100 text-green-800">
                          Supplier
                        </span>
                      </div>
                    </div>
                  )}
                  
                  {/* Fallback for legacy parties */}
                  {contract.parties?.map((party) => (
                    <div key={party.id || party.name} className="flex items-center justify-between p-4 bg-gray-50 rounded-lg">
>>>>>>> d9cb87c6
                      <div>
                        <div className="text-sm font-medium text-gray-900">{party.name}</div>
                        <div className="text-sm text-gray-500">{party.email}</div>
                        <div className="text-xs text-gray-500 capitalize">{party.role}</div>
                      </div>
                      <div className="text-right">
                        <span className={classNames(
                          party.signatureStatus === 'signed' ? 'text-green-600 bg-green-100' :
                          party.signatureStatus === 'pending' ? 'text-yellow-600 bg-yellow-100' :
                          'text-red-600 bg-red-100',
                          'inline-flex items-center px-2.5 py-0.5 rounded-full text-xs font-medium'
                        )}>
                          {party.signatureStatus || 'Pending'}
                        </span>
                        {party.signedAt && (
                          <div className="text-xs text-gray-500 mt-1">
                            {new Date(party.signedAt).toLocaleDateString()}
                          </div>
                        )}
                      </div>
                    </div>
<<<<<<< HEAD
                  )) : (
                    <div className="text-center py-8 text-gray-500">
                      <p>No parties defined yet</p>
                      {(contract.client_name || contract.supplier_name) && (
                        <div className="mt-4 space-y-2">
                          {contract.client_name && (
                            <div className="flex items-center justify-between p-4 bg-gray-50 rounded-lg">
                              <div>
                                <div className="text-sm font-medium text-gray-900">{contract.client_name}</div>
                                {contract.client_email && <div className="text-sm text-gray-500">{contract.client_email}</div>}
                                <div className="text-xs text-gray-500">Client</div>
                              </div>
                            </div>
                          )}
                          {contract.supplier_name && (
                            <div className="flex items-center justify-between p-4 bg-gray-50 rounded-lg">
                              <div>
                                <div className="text-sm font-medium text-gray-900">{contract.supplier_name}</div>
                                <div className="text-xs text-gray-500">Supplier</div>
                              </div>
                            </div>
                          )}
                        </div>
                      )}
=======
                  ))}
                  
                  {/* Empty state */}
                  {!contract.client_name && !contract.supplier_name && (!contract.parties || contract.parties.length === 0) && (
                    <div className="text-center py-8">
                      <UserIcon className="h-12 w-12 text-gray-400 mx-auto mb-2" />
                      <p className="text-gray-500">No parties defined for this contract</p>
>>>>>>> d9cb87c6
                    </div>
                  )}
                </div>
              </div>
            </div>

            {/* Contract Content */}
<<<<<<< HEAD
            {(contract.plain_english_input || contract.generated_content || contract.final_content) && (
              <div className="card">
                <h3 className="text-lg font-medium text-gray-900 mb-6">Contract Content</h3>
                <div className="space-y-6">
                  {contract.plain_english_input && (
                    <div>
                      <h4 className="text-sm font-medium text-gray-500 mb-2">Original Requirements</h4>
                      <div className="bg-blue-50 border border-blue-200 rounded-lg p-4">
                        <p className="text-sm text-gray-700">{contract.plain_english_input}</p>
                      </div>
                    </div>
                  )}
                  {contract.generated_content && (
                    <div>
                      <h4 className="text-sm font-medium text-gray-500 mb-2">AI Generated Content</h4>
                      <div className="bg-gray-50 border border-gray-200 rounded-lg p-4">
                        <div className="text-sm text-gray-700 whitespace-pre-wrap">{contract.generated_content}</div>
                      </div>
                    </div>
                  )}
                  {contract.final_content && (
                    <div>
                      <h4 className="text-sm font-medium text-gray-500 mb-2">Final Contract</h4>
                      <div className="bg-green-50 border border-green-200 rounded-lg p-4">
                        <div className="text-sm text-gray-700 whitespace-pre-wrap">{contract.final_content}</div>
                      </div>
                    </div>
                  )}
                  {!contract.generated_content && !contract.final_content && contract.plain_english_input && (
                    <div className="text-center py-6">
                      <p className="text-gray-500 mb-4">Contract content has not been generated yet.</p>
                      <button
                        onClick={() => generateContent(contract.id)}
                        disabled={isGenerating}
                        className="inline-flex items-center px-4 py-2 border border-transparent rounded-md shadow-sm text-sm font-medium text-white bg-indigo-600 hover:bg-indigo-700 focus:outline-none focus:ring-2 focus:ring-offset-2 focus:ring-indigo-500 disabled:opacity-50"
                      >
                        {isGenerating ? 'Generating...' : 'Generate Contract Content'}
                      </button>
                    </div>
                  )}
                </div>
              </div>
            )}
=======
            <div className="card">
              <div className="flex items-center justify-between mb-6">
                <h3 className="text-lg font-medium text-gray-900">Contract Content</h3>
                <div className="flex space-x-2">
                  {!contract.generated_content && !contract.final_content && (
                    <button
                      onClick={() => generateContent(contract.id)}
                      className="btn-secondary text-sm"
                    >
                      <DocumentIcon className="h-4 w-4 mr-2" />
                      Generate Content
                    </button>
                  )}
                  {(contract.generated_content || contract.final_content) && (
                    <button
                      onClick={() => generateContent(contract.id, true)}
                      className="btn-secondary text-sm"
                    >
                      <DocumentIcon className="h-4 w-4 mr-2" />
                      Regenerate
                    </button>
                  )}
                </div>
              </div>

              {contract.final_content || contract.generated_content ? (
                <div className="space-y-4">
                  <div className="bg-gray-50 rounded-lg p-4">
                    <div className="flex items-center justify-between mb-3">
                      <h4 className="text-sm font-medium text-gray-900">
                        {contract.final_content ? 'Final Content' : 'Generated Content'}
                      </h4>
                      <span className={classNames(
                        contract.final_content ? 'bg-green-100 text-green-800' : 'bg-blue-100 text-blue-800',
                        'inline-flex items-center px-2.5 py-0.5 rounded-full text-xs font-medium'
                      )}>
                        {contract.final_content ? 'Final' : 'Draft'}
                      </span>
                    </div>
                    <div className="prose prose-sm max-w-none">
                      <pre className="whitespace-pre-wrap text-sm text-gray-700 bg-white rounded p-3 border">
                        {contract.final_content || contract.generated_content}
                      </pre>
                    </div>
                  </div>
                  
                  {contract.plain_english_input && (
                    <div className="bg-blue-50 rounded-lg p-4">
                      <h4 className="text-sm font-medium text-gray-900 mb-2">Original Requirements</h4>
                      <p className="text-sm text-gray-700">{contract.plain_english_input}</p>
                    </div>
                  )}
                </div>
              ) : (
                <div className="text-center py-12">
                  <DocumentIcon className="h-16 w-16 text-gray-400 mx-auto mb-4" />
                  <h4 className="text-lg font-medium text-gray-900 mb-2">No Contract Content Yet</h4>
                  <p className="text-gray-600 mb-4">Generate AI-powered contract content based on your requirements.</p>
                  {contract.plain_english_input && (
                    <div className="bg-blue-50 rounded-lg p-4 mb-4 text-left">
                      <h5 className="text-sm font-medium text-gray-900 mb-2">Requirements:</h5>
                      <p className="text-sm text-gray-700">{contract.plain_english_input}</p>
                    </div>
                  )}
                  <button
                    onClick={() => generateContent(contract.id)}
                    className="btn-primary"
                  >
                    <DocumentIcon className="h-4 w-4 mr-2" />
                    Generate Contract Content
                  </button>
                </div>
              )}
            </div>
>>>>>>> d9cb87c6

            {/* Deadlines */}
            <div className="card">
              <h3 className="text-lg font-medium text-gray-900 mb-6">Upcoming Deadlines</h3>
              <div className="space-y-4">
                {contract.deadlines?.length > 0 ? contract.deadlines.map((deadline, index) => (
                  <div key={(deadline as any).id || index} className="flex items-center justify-between p-4 bg-gray-50 rounded-lg">
                    <div className="flex items-center space-x-3">
                      <div className={classNames(
                        deadline.status === 'due' ? 'bg-red-100' : 'bg-blue-100',
                        'flex-shrink-0 w-3 h-3 rounded-full'
                      )}>
                        <div className={classNames(
                          deadline.status === 'due' ? 'bg-red-600' : 'bg-blue-600',
                          'w-full h-full rounded-full'
                        )} />
                      </div>
                      <div>
                        <div className="text-sm font-medium text-gray-900">{(deadline as any).title || deadline.name}</div>
                        <div className="text-sm text-gray-500 capitalize">{(deadline as any).type || 'deadline'}</div>
                      </div>
                    </div>
                    <div className="text-right">
                      <div className="text-sm font-medium text-gray-900">
                        {new Date(deadline.date).toLocaleDateString()}
                      </div>
                      <div className={classNames(
                        deadline.status === 'due' ? 'text-red-600' : 'text-gray-500',
                        'text-xs'
                      )}>
                        {deadline.status === 'due' ? 'Due now' : deadline.status}
                      </div>
                    </div>
                  </div>
                )) : (
                  <div className="text-center py-8">
                    <CalendarIcon className="h-12 w-12 text-gray-400 mx-auto mb-2" />
                    <p className="text-gray-500">No deadlines set for this contract</p>
                    <p className="text-sm text-gray-400 mt-1">Deadlines will appear here when added</p>
                  </div>
                )}
              </div>
            </div>
          </>
        )}

        {activeTab === 'compliance' && (
          <div className="space-y-8">
            {/* Overall Compliance Score */}
            <div className="card">
              <div className="flex items-center justify-between mb-6">
                <h3 className="text-lg font-medium text-gray-900">UK Legal Compliance Analysis</h3>
                <span className={classNames(
                  getComplianceColor((contract.complianceScore as any)?.overall ?? contract.complianceScore ?? 0),
                  'inline-flex items-center px-3 py-1 rounded-full text-sm font-medium'
                )}>
                  {(contract.complianceScore as any)?.overall ?? contract.complianceScore ?? 0}% Compliant
                </span>
              </div>

              <div className="space-y-6">
                <div className="grid grid-cols-1 gap-6 sm:grid-cols-2 lg:grid-cols-4">
                  <div className="text-center">
                    <div className="text-2xl font-bold text-green-600">{(contract.complianceScore as any)?.gdprCompliance ?? 0}%</div>
                    <div className="text-sm text-gray-500">GDPR Compliance</div>
                  </div>
                  <div className="text-center">
                    <div className="text-2xl font-bold text-green-600">{(contract.complianceScore as any)?.employmentLaw ?? 0}%</div>
                    <div className="text-sm text-gray-500">Employment Law</div>
                  </div>
                  <div className="text-center">
                    <div className="text-2xl font-bold text-green-600">{(contract.complianceScore as any)?.commercialTerms ?? 0}%</div>
                    <div className="text-sm text-gray-500">Commercial Terms</div>
                  </div>
                  <div className="text-center">
                    <div className="text-2xl font-bold text-green-600">{(contract.complianceScore as any)?.consumerRights ?? 0}%</div>
                    <div className="text-sm text-gray-500">Consumer Rights</div>
                  </div>
                </div>

                {(contract.complianceScore as any)?.issues && (contract.complianceScore as any).issues.length > 0 && (
                  <div className="border-t border-gray-200 pt-6">
                    <h4 className="text-base font-medium text-gray-900 mb-4">Compliance Issues</h4>
                    <div className="space-y-3">
                      {(contract.complianceScore as any)?.issues?.map((issue: any) => (
                        <div key={issue.id} className="bg-yellow-50 border border-yellow-200 rounded-lg p-4">
                          <div className="flex">
                            <ExclamationTriangleIcon className="h-5 w-5 text-yellow-600 mt-0.5" />
                            <div className="ml-3">
                              <h5 className="text-sm font-medium text-yellow-800">{issue.category}</h5>
                              <p className="text-sm text-yellow-700 mt-1">{issue.description}</p>
                              <p className="text-sm text-yellow-600 mt-2 font-medium">
                                Recommendation: {issue.recommendation}
                              </p>
                            </div>
                          </div>
                        </div>
                      )) || null}
                    </div>
                  </div>
                )}
              </div>
            </div>
          </div>
        )}

        {activeTab === 'risk' && (
          <div className="space-y-8">
            {/* Risk Assessment Overview */}
            <div className="card">
              <div className="flex items-center justify-between mb-6">
                <h3 className="text-lg font-medium text-gray-900">Risk Assessment</h3>
                <div className="flex items-center space-x-3">
                  <span className="text-sm text-gray-500">Overall Risk:</span>
                  <span className={classNames(
                    getRiskColor(contract.riskAssessment?.overall || 0),
                    'inline-flex items-center px-3 py-1 rounded-full text-sm font-medium border'
                  )}>
                    {riskLevel} ({contract.riskAssessment?.overall || 0}%)
                  </span>
                </div>
              </div>

              {/* Risk Factors */}
              <div className="space-y-4">
                <h4 className="text-base font-medium text-gray-900">Risk Factors</h4>
                {contract.riskAssessment?.factors?.map((factor, index) => (
                  <div key={index} className="bg-gray-50 rounded-lg p-4">
                    <div className="flex items-center justify-between mb-2">
                      <h5 className="text-sm font-medium text-gray-900">{factor.name}</h5>
                      <div className="flex items-center space-x-2">
                        <span className="text-xs text-gray-500">Impact: {factor.impact}</span>
                        <span className="text-xs text-gray-500">•</span>
                        <span className="text-xs text-gray-500">Likelihood: {factor.likelihood}</span>
                      </div>
                    </div>
                    <p className="text-sm text-gray-600">{factor.description}</p>
                    <div className="mt-3">
                      <div className="flex items-center justify-between text-xs text-gray-500 mb-1">
                        <span>Risk Score</span>
                        <span>{factor.score}%</span>
                      </div>
                      <div className="w-full bg-gray-200 rounded-full h-2">
                        <div 
                          className={`h-2 rounded-full ${
                            factor.score <= 30 ? 'bg-green-600' :
                            factor.score <= 60 ? 'bg-yellow-600' :
                            'bg-red-600'
                          }`}
                          style={{ width: `${factor.score}%` }}
                        />
                      </div>
                    </div>
                  </div>
                ))}
              </div>

              {/* Recommendations */}
              <div className="border-t border-gray-200 pt-6">
                <h4 className="text-base font-medium text-gray-900 mb-4">AI Recommendations</h4>
                <div className="space-y-3">
                  {contract.riskAssessment?.recommendations?.map((recommendation, index) => (
                    <div key={index} className="flex items-start space-x-3">
                      <CheckCircleIcon className="h-5 w-5 text-blue-600 mt-0.5" />
                      <p className="text-sm text-gray-700">{recommendation}</p>
                    </div>
                  ))}
                </div>
              </div>
            </div>
          </div>
        )}

        {activeTab === 'history' && (
          <div className="card">
            <h3 className="text-lg font-medium text-gray-900 mb-6">Version History & Audit Trail</h3>
            <div className="space-y-4">
              <div className="flex items-start space-x-4">
                <div className="flex-shrink-0 w-3 h-3 bg-green-600 rounded-full mt-2"></div>
                <div className="flex-1">
                  <div className="flex items-center justify-between">
                    <div className="text-sm font-medium text-gray-900">Current Version (v{contract.version})</div>
                    <div className="text-sm text-gray-500">
                      {contract.updated_at ? new Date(contract.updated_at).toLocaleDateString() : (contract.updatedAt ? new Date(contract.updatedAt).toLocaleDateString() : 'Unknown')}
                    </div>
                  </div>
                  <div className="text-sm text-gray-600 mt-1">Contract updated and compliance re-checked</div>
                </div>
              </div>
              
              <div className="flex items-start space-x-4">
                <div className="flex-shrink-0 w-3 h-3 bg-blue-600 rounded-full mt-2"></div>
                <div className="flex-1">
                  <div className="flex items-center justify-between">
                    <div className="text-sm font-medium text-gray-900">Initial Creation (v1)</div>
                    <div className="text-sm text-gray-500">
                      {contract.created_at ? new Date(contract.created_at).toLocaleDateString() : (contract.createdAt ? new Date(contract.createdAt).toLocaleDateString() : 'Unknown')}
                    </div>
                  </div>
                  <div className="text-sm text-gray-600 mt-1">Contract created from template</div>
                </div>
              </div>
            </div>
          </div>
        )}
      </div>
    </div>
  );
}<|MERGE_RESOLUTION|>--- conflicted
+++ resolved
@@ -127,7 +127,6 @@
     }
   };
 
-<<<<<<< HEAD
   // Handle export functionality - moved after contract definition
   const handleExport = useCallback(async (format: 'pdf' | 'docx' | 'txt') => {
     if (!contract.id) return;
@@ -148,7 +147,7 @@
       console.error('Export failed:', error);
     }
   }, [contract]);
-=======
+
   const statusInfo = statusConfig[contract.status as keyof typeof statusConfig] || statusConfig.draft;
   const StatusIcon = statusInfo.icon;
   const riskLevel = contract.riskAssessment ? getRiskLevel(contract.riskAssessment.overall || 0) : 'Low';
@@ -159,7 +158,6 @@
     { id: 'risk', name: 'Risk Assessment' },
     { id: 'history', name: 'History' },
   ];
->>>>>>> d9cb87c6
 
   // Show loading state when still loading
   if (isLoading && !selectedContract) {
@@ -223,11 +221,7 @@
         <div className="flex flex-col sm:flex-row sm:items-center sm:justify-between">
           <div className="flex-1 min-w-0">
             <div className="flex items-center space-x-3">
-<<<<<<< HEAD
-              <h1 className="text-3xl font-bold text-gray-900 truncate">{contract.title || contract.name || 'Loading...'}</h1>
-=======
               <h1 className="text-3xl font-bold text-gray-900 truncate">{contract.title || contract.name || 'Untitled Contract'}</h1>
->>>>>>> d9cb87c6
               <span className={classNames(
                 statusInfo.color,
                 statusInfo.bgColor,
@@ -238,19 +232,11 @@
               </span>
             </div>
             <div className="mt-2 flex items-center text-sm text-gray-500 space-x-4">
-<<<<<<< HEAD
               <span>{contract.contract_type || (contract.type as any)?.name || contract.type || 'Unknown'}</span>
               <span>•</span>
               <span>Version {contract.version}</span>
               <span>•</span>
               <span>Updated {contract.updated_at ? new Date(contract.updated_at).toLocaleDateString() : (contract.updatedAt ? new Date(contract.updatedAt).toLocaleDateString() : 'Unknown')}</span>
-=======
-              <span>{(contract.type as any)?.name || contract.contract_type || contract.type || 'Unknown'}</span>
-              <span>•</span>
-              <span>Version {contract.version}</span>
-              <span>•</span>
-              <span>Updated {contract.updated_at || contract.updatedAt ? new Date(contract.updated_at || contract.updatedAt).toLocaleDateString() : contract.created_at ? new Date(contract.created_at).toLocaleDateString() : 'Unknown'}</span>
->>>>>>> d9cb87c6
             </div>
           </div>
           
@@ -426,20 +412,12 @@
                 <dl className="space-y-4">
                   <div>
                     <dt className="text-sm font-medium text-gray-500">Type</dt>
-<<<<<<< HEAD
                     <dd className="mt-1 text-sm text-gray-900">{contract.contract_type || (contract.type as any)?.name || contract.type || 'Unknown'}</dd>
-=======
-                    <dd className="mt-1 text-sm text-gray-900">{(contract.type as any)?.name || contract.contract_type || contract.type || 'Unknown'}</dd>
->>>>>>> d9cb87c6
                   </div>
                   <div>
                     <dt className="text-sm font-medium text-gray-500">Created</dt>
                     <dd className="mt-1 text-sm text-gray-900">
-<<<<<<< HEAD
                       {contract.created_at ? new Date(contract.created_at).toLocaleDateString('en-GB', {
-=======
-                      {contract.created_at || contract.createdAt ? new Date(contract.created_at || contract.createdAt).toLocaleDateString('en-GB', {
->>>>>>> d9cb87c6
                         day: 'numeric',
                         month: 'long',
                         year: 'numeric'
@@ -519,10 +497,6 @@
               <div className="card">
                 <h3 className="text-lg font-medium text-gray-900 mb-6">Contract Parties</h3>
                 <div className="space-y-4">
-<<<<<<< HEAD
-                  {contract.parties && contract.parties.length > 0 ? contract.parties.map((party) => (
-                    <div key={party.id} className="flex items-center justify-between p-4 bg-gray-50 rounded-lg">
-=======
                   {/* Client Party */}
                   {contract.client_name && (
                     <div className="flex items-center justify-between p-4 bg-gray-50 rounded-lg">
@@ -557,7 +531,6 @@
                   {/* Fallback for legacy parties */}
                   {contract.parties?.map((party) => (
                     <div key={party.id || party.name} className="flex items-center justify-between p-4 bg-gray-50 rounded-lg">
->>>>>>> d9cb87c6
                       <div>
                         <div className="text-sm font-medium text-gray-900">{party.name}</div>
                         <div className="text-sm text-gray-500">{party.email}</div>
@@ -579,32 +552,6 @@
                         )}
                       </div>
                     </div>
-<<<<<<< HEAD
-                  )) : (
-                    <div className="text-center py-8 text-gray-500">
-                      <p>No parties defined yet</p>
-                      {(contract.client_name || contract.supplier_name) && (
-                        <div className="mt-4 space-y-2">
-                          {contract.client_name && (
-                            <div className="flex items-center justify-between p-4 bg-gray-50 rounded-lg">
-                              <div>
-                                <div className="text-sm font-medium text-gray-900">{contract.client_name}</div>
-                                {contract.client_email && <div className="text-sm text-gray-500">{contract.client_email}</div>}
-                                <div className="text-xs text-gray-500">Client</div>
-                              </div>
-                            </div>
-                          )}
-                          {contract.supplier_name && (
-                            <div className="flex items-center justify-between p-4 bg-gray-50 rounded-lg">
-                              <div>
-                                <div className="text-sm font-medium text-gray-900">{contract.supplier_name}</div>
-                                <div className="text-xs text-gray-500">Supplier</div>
-                              </div>
-                            </div>
-                          )}
-                        </div>
-                      )}
-=======
                   ))}
                   
                   {/* Empty state */}
@@ -612,7 +559,6 @@
                     <div className="text-center py-8">
                       <UserIcon className="h-12 w-12 text-gray-400 mx-auto mb-2" />
                       <p className="text-gray-500">No parties defined for this contract</p>
->>>>>>> d9cb87c6
                     </div>
                   )}
                 </div>
@@ -620,51 +566,6 @@
             </div>
 
             {/* Contract Content */}
-<<<<<<< HEAD
-            {(contract.plain_english_input || contract.generated_content || contract.final_content) && (
-              <div className="card">
-                <h3 className="text-lg font-medium text-gray-900 mb-6">Contract Content</h3>
-                <div className="space-y-6">
-                  {contract.plain_english_input && (
-                    <div>
-                      <h4 className="text-sm font-medium text-gray-500 mb-2">Original Requirements</h4>
-                      <div className="bg-blue-50 border border-blue-200 rounded-lg p-4">
-                        <p className="text-sm text-gray-700">{contract.plain_english_input}</p>
-                      </div>
-                    </div>
-                  )}
-                  {contract.generated_content && (
-                    <div>
-                      <h4 className="text-sm font-medium text-gray-500 mb-2">AI Generated Content</h4>
-                      <div className="bg-gray-50 border border-gray-200 rounded-lg p-4">
-                        <div className="text-sm text-gray-700 whitespace-pre-wrap">{contract.generated_content}</div>
-                      </div>
-                    </div>
-                  )}
-                  {contract.final_content && (
-                    <div>
-                      <h4 className="text-sm font-medium text-gray-500 mb-2">Final Contract</h4>
-                      <div className="bg-green-50 border border-green-200 rounded-lg p-4">
-                        <div className="text-sm text-gray-700 whitespace-pre-wrap">{contract.final_content}</div>
-                      </div>
-                    </div>
-                  )}
-                  {!contract.generated_content && !contract.final_content && contract.plain_english_input && (
-                    <div className="text-center py-6">
-                      <p className="text-gray-500 mb-4">Contract content has not been generated yet.</p>
-                      <button
-                        onClick={() => generateContent(contract.id)}
-                        disabled={isGenerating}
-                        className="inline-flex items-center px-4 py-2 border border-transparent rounded-md shadow-sm text-sm font-medium text-white bg-indigo-600 hover:bg-indigo-700 focus:outline-none focus:ring-2 focus:ring-offset-2 focus:ring-indigo-500 disabled:opacity-50"
-                      >
-                        {isGenerating ? 'Generating...' : 'Generate Contract Content'}
-                      </button>
-                    </div>
-                  )}
-                </div>
-              </div>
-            )}
-=======
             <div className="card">
               <div className="flex items-center justify-between mb-6">
                 <h3 className="text-lg font-medium text-gray-900">Contract Content</h3>
@@ -739,7 +640,6 @@
                 </div>
               )}
             </div>
->>>>>>> d9cb87c6
 
             {/* Deadlines */}
             <div className="card">
