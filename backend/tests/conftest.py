--- conflicted
+++ resolved
@@ -307,14 +307,6 @@
 # Helper functions for database setup
 def create_test_company(db=None, **kwargs):
     """Create a test company with default values"""
-<<<<<<< HEAD
-    from app.infrastructure.database.models import Company, SubscriptionTier
-    from app.domain.entities.company import CompanyType, CompanySize, IndustryType
-    import uuid
-
-    # Create a minimal test user ID for created_by relationship
-    created_by_user_id = kwargs.get("created_by_user_id", str(uuid.uuid4()))
-=======
     from app.infrastructure.database.models import Company, SubscriptionTier, User, UserRole
     from app.domain.entities.company import CompanyType, IndustryType
     from app.core.security import get_password_hash
@@ -347,24 +339,10 @@
         
         kwargs['created_by_user_id'] = admin_user_id
         kwargs['id'] = temp_company_id  # Use the same ID we referenced in the user
->>>>>>> bbeae103
 
     defaults = {
         "id": str(uuid.uuid4()),
         "name": "Test Company Ltd",
-<<<<<<< HEAD
-        "company_number": "12345678",
-        "company_type": CompanyType.PRIVATE_LIMITED,
-        "industry": IndustryType.TECHNOLOGY,
-        "company_size": CompanySize.SMALL,
-        "primary_contact_email": "test@example.com",
-        "address_line1": "123 Test St",
-        "city": "London",
-        "postcode": "SW1A 1AA",
-        "subscription_tier": SubscriptionTier.PROFESSIONAL,
-        "max_users": 10,
-        "created_by_user_id": created_by_user_id,
-=======
         "company_number": "12345678",  # Changed from registration_number
         "company_type": CompanyType.PRIVATE_LIMITED,  # Use correct enum value
         "industry": IndustryType.TECHNOLOGY,  # Add required industry  
@@ -374,7 +352,6 @@
         "postcode": "SW1A 1AA",  # Add required postcode
         "subscription_tier": SubscriptionTier.PROFESSIONAL,
         "max_users": 10,
->>>>>>> bbeae103
     }
     defaults.update(kwargs)
 
